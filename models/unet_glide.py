import math
from abc import abstractmethod

import torch
import torch.nn as nn
import torch.nn.functional as F

from ..configuration_utils import ConfigMixin
from ..modeling_utils import ModelMixin
<<<<<<< HEAD
=======

>>>>>>> c3da224d

def convert_module_to_f16(l):
    """
    Convert primitive modules to float16.
    """
    if isinstance(l, (nn.Conv1d, nn.Conv2d, nn.Conv3d)):
        l.weight.data = l.weight.data.half()
        if l.bias is not None:
            l.bias.data = l.bias.data.half()


def convert_module_to_f32(l):
    """
    Convert primitive modules to float32, undoing convert_module_to_f16().
    """
    if isinstance(l, (nn.Conv1d, nn.Conv2d, nn.Conv3d)):
        l.weight.data = l.weight.data.float()
        if l.bias is not None:
            l.bias.data = l.bias.data.float()


def avg_pool_nd(dims, *args, **kwargs):
    """
    Create a 1D, 2D, or 3D average pooling module.
    """
    if dims == 1:
        return nn.AvgPool1d(*args, **kwargs)
    elif dims == 2:
        return nn.AvgPool2d(*args, **kwargs)
    elif dims == 3:
        return nn.AvgPool3d(*args, **kwargs)
    raise ValueError(f"unsupported dimensions: {dims}")


def conv_nd(dims, *args, **kwargs):
    """
    Create a 1D, 2D, or 3D convolution module.
    """
    if dims == 1:
        return nn.Conv1d(*args, **kwargs)
    elif dims == 2:
        return nn.Conv2d(*args, **kwargs)
    elif dims == 3:
        return nn.Conv3d(*args, **kwargs)
    raise ValueError(f"unsupported dimensions: {dims}")


def linear(*args, **kwargs):
    """
    Create a linear module.
    """
    return nn.Linear(*args, **kwargs)


class GroupNorm32(nn.GroupNorm):
    def __init__(self, num_groups, num_channels, swish, eps=1e-5):
        super().__init__(num_groups=num_groups, num_channels=num_channels, eps=eps)
        self.swish = swish

    def forward(self, x):
        y = super().forward(x.float()).to(x.dtype)
        if self.swish == 1.0:
            y = F.silu(y)
        elif self.swish:
            y = y * F.sigmoid(y * float(self.swish))
        return y


def normalization(channels, swish=0.0):
    """
    Make a standard normalization layer, with an optional swish activation.

    :param channels: number of input channels.
    :return: an nn.Module for normalization.
    """
    return GroupNorm32(num_channels=channels, num_groups=32, swish=swish)


def timestep_embedding(timesteps, dim, max_period=10000):
    """
    Create sinusoidal timestep embeddings.

    :param timesteps: a 1-D Tensor of N indices, one per batch element.
                      These may be fractional.
    :param dim: the dimension of the output.
    :param max_period: controls the minimum frequency of the embeddings.
    :return: an [N x dim] Tensor of positional embeddings.
    """
    half = dim // 2
    freqs = torch.exp(-math.log(max_period) * torch.arange(start=0, end=half, dtype=torch.float32) / half).to(
        device=timesteps.device
    )
    args = timesteps[:, None].float() * freqs[None]
    embedding = torch.cat([torch.cos(args), torch.sin(args)], dim=-1)
    if dim % 2:
        embedding = torch.cat([embedding, torch.zeros_like(embedding[:, :1])], dim=-1)
    return embedding


def zero_module(module):
    """
    Zero out the parameters of a module and return it.
    """
    for p in module.parameters():
        p.detach().zero_()
    return module


class TimestepBlock(nn.Module):
    """
    Any module where forward() takes timestep embeddings as a second argument.
    """

    @abstractmethod
    def forward(self, x, emb):
        """
        Apply the module to `x` given `emb` timestep embeddings.
        """


class TimestepEmbedSequential(nn.Sequential, TimestepBlock):
    """
    A sequential module that passes timestep embeddings to the children that
    support it as an extra input.
    """

    def forward(self, x, emb, encoder_out=None):
        for layer in self:
            if isinstance(layer, TimestepBlock):
                x = layer(x, emb)
            elif isinstance(layer, AttentionBlock):
                x = layer(x, encoder_out)
            else:
                x = layer(x)
        return x


class Upsample(nn.Module):
    """
    An upsampling layer with an optional convolution.

    :param channels: channels in the inputs and outputs.
    :param use_conv: a bool determining if a convolution is applied.
    :param dims: determines if the signal is 1D, 2D, or 3D. If 3D, then
                 upsampling occurs in the inner-two dimensions.
    """

    def __init__(self, channels, use_conv, dims=2, out_channels=None):
        super().__init__()
        self.channels = channels
        self.out_channels = out_channels or channels
        self.use_conv = use_conv
        self.dims = dims
        if use_conv:
            self.conv = conv_nd(dims, self.channels, self.out_channels, 3, padding=1)

    def forward(self, x):
        assert x.shape[1] == self.channels
        if self.dims == 3:
            x = F.interpolate(x, (x.shape[2], x.shape[3] * 2, x.shape[4] * 2), mode="nearest")
        else:
            x = F.interpolate(x, scale_factor=2, mode="nearest")
        if self.use_conv:
            x = self.conv(x)
        return x


class Downsample(nn.Module):
    """
    A downsampling layer with an optional convolution.

    :param channels: channels in the inputs and outputs.
    :param use_conv: a bool determining if a convolution is applied.
    :param dims: determines if the signal is 1D, 2D, or 3D. If 3D, then
                 downsampling occurs in the inner-two dimensions.
    """

    def __init__(self, channels, use_conv, dims=2, out_channels=None):
        super().__init__()
        self.channels = channels
        self.out_channels = out_channels or channels
        self.use_conv = use_conv
        self.dims = dims
        stride = 2 if dims != 3 else (1, 2, 2)
        if use_conv:
            self.op = conv_nd(dims, self.channels, self.out_channels, 3, stride=stride, padding=1)
        else:
            assert self.channels == self.out_channels
            self.op = avg_pool_nd(dims, kernel_size=stride, stride=stride)

    def forward(self, x):
        assert x.shape[1] == self.channels
        return self.op(x)


class ResBlock(TimestepBlock):
    """
    A residual block that can optionally change the number of channels.

    :param channels: the number of input channels.
    :param emb_channels: the number of timestep embedding channels.
    :param dropout: the rate of dropout.
    :param out_channels: if specified, the number of out channels.
    :param use_conv: if True and out_channels is specified, use a spatial
        convolution instead of a smaller 1x1 convolution to change the
        channels in the skip connection.
    :param dims: determines if the signal is 1D, 2D, or 3D.
    :param use_checkpoint: if True, use gradient checkpointing on this module.
    :param up: if True, use this block for upsampling.
    :param down: if True, use this block for downsampling.
    """

    def __init__(
        self,
        channels,
        emb_channels,
        dropout,
        out_channels=None,
        use_conv=False,
        use_scale_shift_norm=False,
        dims=2,
        use_checkpoint=False,
        up=False,
        down=False,
    ):
        super().__init__()
        self.channels = channels
        self.emb_channels = emb_channels
        self.dropout = dropout
        self.out_channels = out_channels or channels
        self.use_conv = use_conv
        self.use_checkpoint = use_checkpoint
        self.use_scale_shift_norm = use_scale_shift_norm

        self.in_layers = nn.Sequential(
            normalization(channels, swish=1.0),
            nn.Identity(),
            conv_nd(dims, channels, self.out_channels, 3, padding=1),
        )

        self.updown = up or down

        if up:
            self.h_upd = Upsample(channels, False, dims)
            self.x_upd = Upsample(channels, False, dims)
        elif down:
            self.h_upd = Downsample(channels, False, dims)
            self.x_upd = Downsample(channels, False, dims)
        else:
            self.h_upd = self.x_upd = nn.Identity()

        self.emb_layers = nn.Sequential(
            nn.SiLU(),
            linear(
                emb_channels,
                2 * self.out_channels if use_scale_shift_norm else self.out_channels,
            ),
        )
        self.out_layers = nn.Sequential(
            normalization(self.out_channels, swish=0.0 if use_scale_shift_norm else 1.0),
            nn.SiLU() if use_scale_shift_norm else nn.Identity(),
            nn.Dropout(p=dropout),
            zero_module(conv_nd(dims, self.out_channels, self.out_channels, 3, padding=1)),
        )

        if self.out_channels == channels:
            self.skip_connection = nn.Identity()
        elif use_conv:
            self.skip_connection = conv_nd(dims, channels, self.out_channels, 3, padding=1)
        else:
            self.skip_connection = conv_nd(dims, channels, self.out_channels, 1)

    def forward(self, x, emb):
        """
        Apply the block to a Tensor, conditioned on a timestep embedding.

        :param x: an [N x C x ...] Tensor of features.
        :param emb: an [N x emb_channels] Tensor of timestep embeddings.
        :return: an [N x C x ...] Tensor of outputs.
        """
        if self.updown:
            in_rest, in_conv = self.in_layers[:-1], self.in_layers[-1]
            h = in_rest(x)
            h = self.h_upd(h)
            x = self.x_upd(x)
            h = in_conv(h)
        else:
            h = self.in_layers(x)
        emb_out = self.emb_layers(emb).type(h.dtype)
        while len(emb_out.shape) < len(h.shape):
            emb_out = emb_out[..., None]
        if self.use_scale_shift_norm:
            out_norm, out_rest = self.out_layers[0], self.out_layers[1:]
            scale, shift = torch.chunk(emb_out, 2, dim=1)
            h = out_norm(h) * (1 + scale) + shift
            h = out_rest(h)
        else:
            h = h + emb_out
            h = self.out_layers(h)
        return self.skip_connection(x) + h


class AttentionBlock(nn.Module):
    """
    An attention block that allows spatial positions to attend to each other.

    Originally ported from here, but adapted to the N-d case.
    https://github.com/hojonathanho/diffusion/blob/1e0dceb3b3495bbe19116a5e1b3596cd0706c543/diffusion_tf/models/unet.py#L66.
    """

    def __init__(
        self,
        channels,
        num_heads=1,
        num_head_channels=-1,
        use_checkpoint=False,
        encoder_channels=None,
    ):
        super().__init__()
        self.channels = channels
        if num_head_channels == -1:
            self.num_heads = num_heads
        else:
            assert (
                channels % num_head_channels == 0
            ), f"q,k,v channels {channels} is not divisible by num_head_channels {num_head_channels}"
            self.num_heads = channels // num_head_channels
        self.use_checkpoint = use_checkpoint
        self.norm = normalization(channels, swish=0.0)
        self.qkv = conv_nd(1, channels, channels * 3, 1)
        self.attention = QKVAttention(self.num_heads)

        if encoder_channels is not None:
            self.encoder_kv = conv_nd(1, encoder_channels, channels * 2, 1)
        self.proj_out = zero_module(conv_nd(1, channels, channels, 1))

    def forward(self, x, encoder_out=None):
        b, c, *spatial = x.shape
        qkv = self.qkv(self.norm(x).view(b, c, -1))
        if encoder_out is not None:
            encoder_out = self.encoder_kv(encoder_out)
            h = self.attention(qkv, encoder_out)
        else:
            h = self.attention(qkv)
        h = self.proj_out(h)
        return x + h.reshape(b, c, *spatial)


class QKVAttention(nn.Module):
    """
    A module which performs QKV attention. Matches legacy QKVAttention + input/ouput heads shaping
    """

    def __init__(self, n_heads):
        super().__init__()
        self.n_heads = n_heads

    def forward(self, qkv, encoder_kv=None):
        """
        Apply QKV attention.

        :param qkv: an [N x (H * 3 * C) x T] tensor of Qs, Ks, and Vs.
        :return: an [N x (H * C) x T] tensor after attention.
        """
        bs, width, length = qkv.shape
        assert width % (3 * self.n_heads) == 0
        ch = width // (3 * self.n_heads)
        q, k, v = qkv.reshape(bs * self.n_heads, ch * 3, length).split(ch, dim=1)
        if encoder_kv is not None:
            assert encoder_kv.shape[1] == self.n_heads * ch * 2
            ek, ev = encoder_kv.reshape(bs * self.n_heads, ch * 2, -1).split(ch, dim=1)
            k = torch.cat([ek, k], dim=-1)
            v = torch.cat([ev, v], dim=-1)
        scale = 1 / math.sqrt(math.sqrt(ch))
        weight = torch.einsum("bct,bcs->bts", q * scale, k * scale)  # More stable with f16 than dividing afterwards
        weight = torch.softmax(weight.float(), dim=-1).type(weight.dtype)
        a = torch.einsum("bts,bcs->bct", weight, v)
        return a.reshape(bs, -1, length)


class UNetGLIDEModel(ModelMixin, ConfigMixin):
    """
    The full UNet model with attention and timestep embedding.

    :param in_channels: channels in the input Tensor.
    :param model_channels: base channel count for the model.
    :param out_channels: channels in the output Tensor.
    :param num_res_blocks: number of residual blocks per downsample.
    :param attention_resolutions: a collection of downsample rates at which
        attention will take place. May be a set, list, or tuple.
        For example, if this contains 4, then at 4x downsampling, attention
        will be used.
    :param dropout: the dropout probability.
    :param channel_mult: channel multiplier for each level of the UNet.
    :param conv_resample: if True, use learned convolutions for upsampling and
        downsampling.
    :param dims: determines if the signal is 1D, 2D, or 3D.
    :param num_classes: if specified (as an int), then this model will be
        class-conditional with `num_classes` classes.
    :param use_checkpoint: use gradient checkpointing to reduce memory usage.
    :param num_heads: the number of attention heads in each attention layer.
    :param num_heads_channels: if specified, ignore num_heads and instead use
                               a fixed channel width per attention head.
    :param num_heads_upsample: works with num_heads to set a different number
                               of heads for upsampling. Deprecated.
    :param use_scale_shift_norm: use a FiLM-like conditioning mechanism.
    :param resblock_updown: use residual blocks for up/downsampling.
    """

    def __init__(
        self,
        in_channels,
        model_channels,
        out_channels,
        num_res_blocks,
        attention_resolutions,
        dropout=0,
        channel_mult=(1, 2, 4, 8),
        conv_resample=True,
        dims=2,
        use_checkpoint=False,
        use_fp16=False,
        num_heads=1,
        num_head_channels=-1,
        num_heads_upsample=-1,
        use_scale_shift_norm=False,
        resblock_updown=False,
        encoder_channels=None,
    ):
        super().__init__()
        self.register(
            in_channels=in_channels,
            model_channels=model_channels,
            out_channels=out_channels,
            num_res_blocks=num_res_blocks,
            attention_resolutions=attention_resolutions,
            dropout=dropout,
            channel_mult=channel_mult,
            conv_resample=conv_resample,
            dims=dims,
            use_checkpoint=use_checkpoint,
            use_fp16=use_fp16,
            num_heads=num_heads,
            num_head_channels=num_head_channels,
            num_heads_upsample=num_heads_upsample,
            use_scale_shift_norm=use_scale_shift_norm,
            resblock_updown=resblock_updown,
            encoder_channels=encoder_channels,
        )

        if num_heads_upsample == -1:
            num_heads_upsample = num_heads

        self.in_channels = in_channels
        self.model_channels = model_channels
        self.out_channels = out_channels
        self.num_res_blocks = num_res_blocks
        self.attention_resolutions = attention_resolutions
        self.dropout = dropout
        self.channel_mult = channel_mult
        self.conv_resample = conv_resample
        self.use_checkpoint = use_checkpoint
        self.dtype = torch.float16 if use_fp16 else torch.float32
        self.num_heads = num_heads
        self.num_head_channels = num_head_channels
        self.num_heads_upsample = num_heads_upsample

        time_embed_dim = model_channels * 4
        self.time_embed = nn.Sequential(
            linear(model_channels, time_embed_dim),
            nn.SiLU(),
            linear(time_embed_dim, time_embed_dim),
        )

        ch = input_ch = int(channel_mult[0] * model_channels)
        self.input_blocks = nn.ModuleList([TimestepEmbedSequential(conv_nd(dims, in_channels, ch, 3, padding=1))])
        self._feature_size = ch
        input_block_chans = [ch]
        ds = 1
        for level, mult in enumerate(channel_mult):
            for _ in range(num_res_blocks):
                layers = [
                    ResBlock(
                        ch,
                        time_embed_dim,
                        dropout,
                        out_channels=int(mult * model_channels),
                        dims=dims,
                        use_checkpoint=use_checkpoint,
                        use_scale_shift_norm=use_scale_shift_norm,
                    )
                ]
                ch = int(mult * model_channels)
                if ds in attention_resolutions:
                    layers.append(
                        AttentionBlock(
                            ch,
                            use_checkpoint=use_checkpoint,
                            num_heads=num_heads,
                            num_head_channels=num_head_channels,
                            encoder_channels=encoder_channels,
                        )
                    )
                self.input_blocks.append(TimestepEmbedSequential(*layers))
                self._feature_size += ch
                input_block_chans.append(ch)
            if level != len(channel_mult) - 1:
                out_ch = ch
                self.input_blocks.append(
                    TimestepEmbedSequential(
                        ResBlock(
                            ch,
                            time_embed_dim,
                            dropout,
                            out_channels=out_ch,
                            dims=dims,
                            use_checkpoint=use_checkpoint,
                            use_scale_shift_norm=use_scale_shift_norm,
                            down=True,
                        )
                        if resblock_updown
                        else Downsample(ch, conv_resample, dims=dims, out_channels=out_ch)
                    )
                )
                ch = out_ch
                input_block_chans.append(ch)
                ds *= 2
                self._feature_size += ch

        self.middle_block = TimestepEmbedSequential(
            ResBlock(
                ch,
                time_embed_dim,
                dropout,
                dims=dims,
                use_checkpoint=use_checkpoint,
                use_scale_shift_norm=use_scale_shift_norm,
            ),
            AttentionBlock(
                ch,
                use_checkpoint=use_checkpoint,
                num_heads=num_heads,
                num_head_channels=num_head_channels,
                encoder_channels=encoder_channels,
            ),
            ResBlock(
                ch,
                time_embed_dim,
                dropout,
                dims=dims,
                use_checkpoint=use_checkpoint,
                use_scale_shift_norm=use_scale_shift_norm,
            ),
        )
        self._feature_size += ch

        self.output_blocks = nn.ModuleList([])
        for level, mult in list(enumerate(channel_mult))[::-1]:
            for i in range(num_res_blocks + 1):
                ich = input_block_chans.pop()
                layers = [
                    ResBlock(
                        ch + ich,
                        time_embed_dim,
                        dropout,
                        out_channels=int(model_channels * mult),
                        dims=dims,
                        use_checkpoint=use_checkpoint,
                        use_scale_shift_norm=use_scale_shift_norm,
                    )
                ]
                ch = int(model_channels * mult)
                if ds in attention_resolutions:
                    layers.append(
                        AttentionBlock(
                            ch,
                            use_checkpoint=use_checkpoint,
                            num_heads=num_heads_upsample,
                            num_head_channels=num_head_channels,
                            encoder_channels=encoder_channels,
                        )
                    )
                if level and i == num_res_blocks:
                    out_ch = ch
                    layers.append(
                        ResBlock(
                            ch,
                            time_embed_dim,
                            dropout,
                            out_channels=out_ch,
                            dims=dims,
                            use_checkpoint=use_checkpoint,
                            use_scale_shift_norm=use_scale_shift_norm,
                            up=True,
                        )
                        if resblock_updown
                        else Upsample(ch, conv_resample, dims=dims, out_channels=out_ch)
                    )
                    ds //= 2
                self.output_blocks.append(TimestepEmbedSequential(*layers))
                self._feature_size += ch

        self.out = nn.Sequential(
            normalization(ch, swish=1.0),
            nn.Identity(),
            zero_module(conv_nd(dims, input_ch, out_channels, 3, padding=1)),
        )
        self.use_fp16 = use_fp16

    def convert_to_fp16(self):
        """
        Convert the torso of the model to float16.
        """
        self.input_blocks.apply(convert_module_to_f16)
        self.middle_block.apply(convert_module_to_f16)
        self.output_blocks.apply(convert_module_to_f16)

    def convert_to_fp32(self):
        """
        Convert the torso of the model to float32.
        """
        self.input_blocks.apply(convert_module_to_f32)
        self.middle_block.apply(convert_module_to_f32)
        self.output_blocks.apply(convert_module_to_f32)

    def forward(self, x, timesteps, transformer_out):
        """
        Apply the model to an input batch.

        :param x: an [N x C x ...] Tensor of inputs.
        :param timesteps: a 1-D batch of timesteps.
        :param y: an [N] Tensor of labels, if class-conditional.
        :return: an [N x C x ...] Tensor of outputs.
        """
        assert (y is not None) == (
            self.num_classes is not None
        ), "must specify y if and only if the model is class-conditional"

        hs = []
        emb = self.time_embed(timestep_embedding(timesteps, self.model_channels))

        # project the last token
        transformer_proj = self.transformer_proj(transformer_out[:, -1])
        transformer_out = transformer_out.permute(0, 2, 1)  # NLC -> NCL

        h = x.type(self.dtype)
        for module in self.input_blocks:
            h = module(h, emb)
            hs.append(h)
        h = self.middle_block(h, emb)
        for module in self.output_blocks:
            h = torch.cat([h, hs.pop()], dim=1)
            h = module(h, emb)
        h = h.type(x.dtype)
        return self.out(h)<|MERGE_RESOLUTION|>--- conflicted
+++ resolved
@@ -7,10 +7,7 @@
 
 from ..configuration_utils import ConfigMixin
 from ..modeling_utils import ModelMixin
-<<<<<<< HEAD
-=======
-
->>>>>>> c3da224d
+
 
 def convert_module_to_f16(l):
     """
