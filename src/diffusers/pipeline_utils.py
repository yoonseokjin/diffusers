--- conflicted
+++ resolved
@@ -151,15 +151,6 @@
 
         init_kwargs = {}
 
-<<<<<<< HEAD
-=======
-        # get all importable classes to get the load method name for custom models/components
-        # here we enforce that custom models/components should always subclass from base classes in tansformers and diffusers
-        all_importable_classes = {}
-        for library in LOADABLE_CLASSES:
-            all_importable_classes.update(LOADABLE_CLASSES[library])
-
->>>>>>> b02d0d6b
         for name, (library_name, class_name) in init_dict.items():
             # if the model is not in diffusers or transformers, we need to load it from the hub
             # assumes that it's a subclass of ModelMixin
