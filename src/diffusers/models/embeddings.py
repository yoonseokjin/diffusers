--- conflicted
+++ resolved
@@ -23,14 +23,6 @@
 ):
     """
     This matches the implementation in Denoising Diffusion Probabilistic Models:
-
-<<<<<<< HEAD
-=======
-
-# unet_glide.py
-def timestep_embedding(timesteps, dim, max_period=10000):
-    """
->>>>>>> 9b9afc97
     Create sinusoidal timestep embeddings.
 
     :param timesteps: a 1-D Tensor of N indices, one per batch element.
